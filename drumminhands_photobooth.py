--- conflicted
+++ resolved
@@ -28,7 +28,6 @@
 button2_pin = 18 # pin for button to shutdown the pi
 button3_pin = 16 # pin for button to end the program, but not shutdown the pi
 
-<<<<<<< HEAD
 total_pics = 3 # number of pics  to be taken
 capture_delay = 1 # delay between pics
 prep_delay = 2 # number of seconds at step 1 as users prep to have photo taken
@@ -48,28 +47,6 @@
 transfrom_y = 480 # how high to scale the jpg when replaying
 offset_x = 10 # how far off to left corner to display photos
 offset_y = 0 # how far off to left corner to display photos
-=======
-total_pics = 4 # number of pics  to be taken
-capture_delay = 3 # delay between pics
-prep_delay = 4 # number of seconds at step 1 as users prep to have photo taken
-gif_delay = 100 # How much time between frames in the animated gif
-file_path = '/home/pi/photobooth/pics/' #where do you want to save the photos
-
-file_path = '/home/pi/photobooth/pics/' #where do you want to save the photos
-tumblr_blog = 'username.tumblr.com' # change to your tumblr page
-addr_to   = 'secretcodehere@tumblr.com' # The special tumblr auto post email address
-addr_from = 'username@gmail.com' # change to your full gmail address
-user_name = 'username' # change to your gmail username
-password = 'secretpasswordhere' # change to your gmail password
-test_server = 'www.google.com'
-
-w = 800
-h = 480
-transform_x = 640 #how wide to scale the jpg when replaying
-transfrom_y = 480 #how high to scale the jpg when replaying
-offset_x = 80 #how far off to left corner to display photos
-offset_y = 0 #how far off to left corner to display photos
->>>>>>> 42fa2c48
 replay_delay = 1 # how much to wait in-between showing pics on-screen after taking
 replay_cycles = 2 # how many times to show each photo on-screen after taking
 
@@ -115,7 +92,7 @@
     
 def clear_pics(foo): #why is this function being passed an arguments?
     #delete files in folder on startup
-	files = glob.glob(file_path + '*')
+	files = glob.glob(config.file_path + '*')
 	for f in files:
 		os.remove(f) 
 	#light the lights in series to show completed
@@ -214,29 +191,8 @@
 	connected = is_connected() #check to see if you have an internet connection
 	while connected: 
 		try:
-<<<<<<< HEAD
 			file_to_upload = config.file_path + now + ".gif"
                         client.create_photo(config.tumblr_blog, state="published", tags=["drumminhandsPhotoBooth"],  data=file_to_upload)
-=======
-			msg = MIMEMultipart()
-			msg['Subject'] = "Photo Booth " + now
-			msg['From'] = addr_from
-			msg['To'] = addr_to
-			file_to_upload = file_path + now + ".gif"
-			print file_to_upload
-			fp = open(file_to_upload, 'rb')
-			part = MIMEBase('image', 'gif')
-			part.set_payload( fp.read() )
-			Encoders.encode_base64(part)
-			part.add_header('Content-Disposition', 'attachment; filename="%s"' % os.path.basename(file_to_upload))
-			fp.close()
-			msg.attach(part)
-			server = smtplib.SMTP('smtp.gmail.com:587')
-			server.starttls()
-			server.login(user_name, password)
-			server.sendmail(msg['From'], msg['To'], msg.as_string())
-			server.quit()
->>>>>>> 42fa2c48
 			break
 		except ValueError:
 			print "Oops. No internect connection. Upload later."
@@ -271,7 +227,7 @@
 GPIO.add_event_detect(button3_pin, GPIO.FALLING, callback=clear_pics, bouncetime=300) #use the third button to clear pics stored on the SD card from previous events
 
 # delete files in folder on startup
-files = glob.glob(file_path + '*')
+files = glob.glob(config.file_path + '*')
 for f in files:
     os.remove(f)
 
@@ -288,6 +244,5 @@
 
 while True:
 	GPIO.wait_for_edge(button1_pin, GPIO.FALLING)
-
-	time.sleep(0.5) #debounce
+	time.sleep(0.2) #debounce
 	start_photobooth()